// API service for Personal Finance App
// Handles all HTTP requests to the Flask backend

import axios, { AxiosResponse } from 'axios';
import {
  Category,
  Transaction,
  Investment,
  Income,
  DashboardData,
  SpendingTrends,
  InvestmentPerformance,
  BudgetVarianceResponse,
  SpendingPatternsResponse,
  ForecastsResponse,
  RecommendationsResponse,
  TransactionsResponse,
  TransactionFormData,
  CategoryFormData,
  InvestmentFormData,
  IncomeFormData,
  BudgetSuggestionsResponse,
  BudgetProgressResponse,
  EffectiveBudgetResponse,
  BudgetFormData,
  BulkBudgetUpdateData,
  AdvancedBudgetProgressResponse,
  BudgetHistoricalTrendsResponse,
  TransactionBudgetImpactResponse,
  BudgetPerformanceResponse,
  BudgetPredictiveAlertsResponse,
<<<<<<< HEAD
  ApiError,
  // Budget Methodology types (Feature 1005)
  BudgetMethodology,
  BudgetMethodologyFormData,
  MethodologyCalculationRequest,
  MethodologyCalculationResponse,
  MethodologyApplicationRequest,
  MethodologyApplicationResponse,
  MethodologyValidationResponse,
  MethodologyComparisonRequest,
  MethodologyComparisonResponse,
  MethodologyRecommendationsResponse,
  MethodologyActivationResponse,
=======
  AlertListResponse,
  AlertItem,
  NotificationPreferences,
  AnomalyDetectionResponse,
  ApiError
>>>>>>> e6ea4631
} from '../types';

// Create axios instance with base configuration
const api = axios.create({
  baseURL: 'http://localhost:5000/api',
  timeout: 10000,
  headers: {
    'Content-Type': 'application/json',
  },
});

// Response interceptor for error handling
api.interceptors.response.use(
  (response: AxiosResponse) => response,
  (error) => {
    if (error.response?.data?.error) {
      console.error('API Error:', error.response.data.error);
    } else {
      console.error('API Error:', error.message);
    }
    return Promise.reject(error);
  }
);

// Categories API
export const categoriesApi = {
  getAll: async (): Promise<Category[]> => {
    const response = await api.get<Category[]>('/categories');
    return response.data;
  },

  create: async (data: CategoryFormData): Promise<Category> => {
    const response = await api.post<Category>('/categories', data);
    return response.data;
  },

  update: async (id: number, data: Partial<CategoryFormData>): Promise<Category> => {
    const response = await api.put<Category>(`/categories/${id}`, data);
    return response.data;
  },

  delete: async (id: number): Promise<{ message: string }> => {
    const response = await api.delete<{ message: string }>(`/categories/${id}`);
    return response.data;
  },
};

// Transactions API
export const transactionsApi = {
  getAll: async (params?: {
    page?: number;
    per_page?: number;
    category_id?: number;
    type?: 'income' | 'expense';
    start_date?: string;
    end_date?: string;
  }): Promise<TransactionsResponse> => {
    const response = await api.get<TransactionsResponse>('/transactions', { params });
    return response.data;
  },

  create: async (data: TransactionFormData): Promise<Transaction> => {
    const response = await api.post<Transaction>('/transactions', data);
    return response.data;
  },

  update: async (id: number, data: Partial<TransactionFormData>): Promise<Transaction> => {
    const response = await api.put<Transaction>(`/transactions/${id}`, data);
    return response.data;
  },

  delete: async (id: number): Promise<{ message: string }> => {
    const response = await api.delete<{ message: string }>(`/transactions/${id}`);
    return response.data;
  },
};

// Investments API
export const investmentsApi = {
  getAll: async (): Promise<Investment[]> => {
    const response = await api.get<Investment[]>('/investments');
    return response.data;
  },

  create: async (data: InvestmentFormData): Promise<Investment> => {
    const response = await api.post<Investment>('/investments', data);
    return response.data;
  },

  update: async (id: number, data: Partial<InvestmentFormData>): Promise<Investment> => {
    const response = await api.put<Investment>(`/investments/${id}`, data);
    return response.data;
  },

  delete: async (id: number): Promise<{ message: string }> => {
    const response = await api.delete<{ message: string }>(`/investments/${id}`);
    return response.data;
  },
};

// Incomes API (Feature 2001)
export const incomesApi = {
  getAll: async (): Promise<Income[]> => {
    const response = await api.get<Income[]>('/incomes');
    return response.data;
  },

  create: async (data: IncomeFormData): Promise<Income> => {
    const response = await api.post<Income>('/incomes', data);
    return response.data;
  },

  update: async (id: number, data: Partial<IncomeFormData>): Promise<Income> => {
    const response = await api.put<Income>(`/incomes/${id}`, data);
    return response.data;
  },

  delete: async (id: number): Promise<{ message: string }> => {
    const response = await api.delete<{ message: string }>(`/incomes/${id}`);
    return response.data;
  },
};

// Dashboard API
export const dashboardApi = {
  getData: async (params?: {
    start_date?: string;
    end_date?: string;
  }): Promise<DashboardData> => {
    const response = await api.get<DashboardData>('/dashboard', { params });
    return response.data;
  },
};

// Analytics API
export const analyticsApi = {
  getSpendingTrends: async (months: number = 6): Promise<SpendingTrends> => {
    const response = await api.get<SpendingTrends>('/analytics/spending-trends', {
      params: { months }
    });
    return response.data;
  },

  getInvestmentPerformance: async (): Promise<InvestmentPerformance> => {
    const response = await api.get<InvestmentPerformance>('/analytics/investment-performance');
    return response.data;
  },

  // Feature 1004 endpoints
  getBudgetVariance: async (params?: { start_date?: string; end_date?: string }): Promise<BudgetVarianceResponse> => {
    const response = await api.get<BudgetVarianceResponse>('/analytics/budget-variance', { params });
    return response.data;
  },

  getSpendingPatterns: async (days: number = 30): Promise<SpendingPatternsResponse> => {
    const response = await api.get<SpendingPatternsResponse>('/analytics/spending-patterns', { params: { days } });
    return response.data;
  },

  getForecasts: async (): Promise<ForecastsResponse> => {
    const response = await api.get<ForecastsResponse>('/analytics/forecasts');
    return response.data;
  },

  getRecommendations: async (): Promise<RecommendationsResponse> => {
    const response = await api.get<RecommendationsResponse>('/analytics/recommendations');
    return response.data;
  },
};

// Budget API
export const budgetApi = {
  getSuggestions: async (): Promise<BudgetSuggestionsResponse> => {
    const response = await api.get<BudgetSuggestionsResponse>('/budget/suggestions');
    return response.data;
  },

  getProgress: async (): Promise<BudgetProgressResponse> => {
    const response = await api.get<BudgetProgressResponse>('/budget/progress');
    return response.data;
  },

  calculateEffectiveBudget: async (params?: {
    total_income?: number;
  }): Promise<EffectiveBudgetResponse> => {
    const response = await api.get<EffectiveBudgetResponse>('/budget/calculate-effective', { params });
    return response.data;
  },

  updateCategoryBudget: async (categoryId: number, data: BudgetFormData): Promise<Category> => {
    const response = await api.put<Category>(`/categories/${categoryId}`, data);
    return response.data;
  },

  bulkUpdateBudgets: async (data: BulkBudgetUpdateData): Promise<{ message: string }> => {
    const response = await api.post<{ message: string }>('/budget/bulk-update', data);
    return response.data;
  },

  copyBudgetTemplate: async (params?: {
    inflation_adjustment?: number;
  }): Promise<{ message: string }> => {
    const response = await api.post<{ message: string }>('/budget/copy-template', params);
    return response.data;
  },

  // Advanced Budget Tracking APIs (Feature 1002)
  getAdvancedProgress: async (params?: {
    start_date?: string;
    end_date?: string;
  }): Promise<AdvancedBudgetProgressResponse> => {
    const response = await api.get<AdvancedBudgetProgressResponse>('/budget/progress/advanced', { params });
    return response.data;
  },

  getHistoricalTrends: async (months: number = 6): Promise<BudgetHistoricalTrendsResponse> => {
    const response = await api.get<BudgetHistoricalTrendsResponse>('/budget/trends/historical', {
      params: { months }
    });
    return response.data;
  },

  getTransactionImpact: async (transactionId: number): Promise<TransactionBudgetImpactResponse> => {
    const response = await api.get<TransactionBudgetImpactResponse>(`/budget/transaction-impact/${transactionId}`);
    return response.data;
  },

  getPerformanceScore: async (): Promise<BudgetPerformanceResponse> => {
    const response = await api.get<BudgetPerformanceResponse>('/budget/performance-score');
    return response.data;
  },

  getPredictiveAlerts: async (): Promise<BudgetPredictiveAlertsResponse> => {
    const response = await api.get<BudgetPredictiveAlertsResponse>('/budget/predictive-alerts');
    return response.data;
  },
};

// Intelligent Alerts API (Feature 1003)
export const alertsApi = {
  list: async (params?: {
    status?: 'active' | 'dismissed' | 'snoozed';
    severity?: 'high' | 'medium' | 'low';
    type?: string;
    category_id?: number;
  }): Promise<AlertListResponse> => {
    const response = await api.get<AlertListResponse>('/alerts', { params });
    return response.data;
  },

  create: async (data: {
    type: string;
    message: string;
    category_id?: number;
    severity?: 'high' | 'medium' | 'low';
    channels?: string[];
    metadata?: Record<string, any>;
  }): Promise<AlertItem> => {
    const response = await api.post<AlertItem>('/alerts', data);
    return response.data;
  },

  dismiss: async (alertId: number): Promise<{ message: string; alert: AlertItem }> => {
    const response = await api.post<{ message: string; alert: AlertItem }>(`/alerts/${alertId}/dismiss`);
    return response.data;
  },

  snooze: async (alertId: number, hours: number = 24): Promise<{ message: string; alert: AlertItem }> => {
    const response = await api.post<{ message: string; alert: AlertItem }>(`/alerts/${alertId}/snooze`, { hours });
    return response.data;
  },

  getPreferences: async (): Promise<{ preferences: NotificationPreferences }> => {
    const response = await api.get<{ preferences: NotificationPreferences }>('/alerts/preferences');
    return response.data;
  },

  updatePreferences: async (
    prefs: Partial<NotificationPreferences>
  ): Promise<{ preferences: NotificationPreferences }> => {
    const response = await api.post<{ preferences: NotificationPreferences }>('/alerts/preferences', prefs);
    return response.data;
  },

  detectAnomaly: async (data: { category_id: number; amount: number; multiplier?: number }): Promise<AnomalyDetectionResponse> => {
    const response = await api.post<AnomalyDetectionResponse>('/alerts/anomalies/detect', data);
    return response.data;
  },
};

// Utility functions
export const formatCurrency = (amount: number): string => {
  return new Intl.NumberFormat('en-US', {
    style: 'currency',
    currency: 'USD',
  }).format(amount);
};

export const formatPercentage = (value: number): string => {
  return `${value >= 0 ? '+' : ''}${value.toFixed(2)}%`;
};

export const formatDate = (dateString: string): string => {
  return new Date(dateString).toLocaleDateString('en-US', {
    year: 'numeric',
    month: 'short',
    day: 'numeric',
  });
};

export const getCategoryColor = (category: Category | undefined): string => {
  return category?.color || '#6b7280';
};

export const isPositiveAmount = (amount: number): boolean => {
  return amount > 0;
};

export const getTransactionTypeColor = (type: 'income' | 'expense'): string => {
  return type === 'income' ? 'text-success-600' : 'text-danger-600';
};

export const getTransactionTypeIcon = (type: 'income' | 'expense'): string => {
  return type === 'income' ? '↑' : '↓';
};

// Error handling utilities
export const handleApiError = (error: any): string => {
  if (error.response?.data?.error) {
    return error.response.data.error;
  }
  if (error.message) {
    return error.message;
  }
  return 'An unexpected error occurred';
};

export const isApiError = (error: any): error is ApiError => {
  return error && typeof error.error === 'string';
};

// ============================================================================
// BUDGET METHODOLOGY API (Feature 1005)
// ============================================================================

export const budgetMethodologyApi = {
  // Get all methodologies
  getAll: async (): Promise<BudgetMethodology[]> => {
    const response = await api.get('/budget/methodologies');
    return response.data;
  },

  // Get active methodology
  getActive: async (): Promise<BudgetMethodology | null> => {
    try {
      const response = await api.get('/budget/methodologies/active');
      return response.data;
    } catch (error: any) {
      if (error.response?.status === 404) {
        return null;
      }
      throw error;
    }
  },

  // Create new methodology
  create: async (data: BudgetMethodologyFormData): Promise<BudgetMethodology> => {
    const response = await api.post('/budget/methodologies', data);
    return response.data;
  },

  // Update methodology
  update: async (id: number, data: Partial<BudgetMethodologyFormData>): Promise<BudgetMethodology> => {
    const response = await api.put(`/budget/methodologies/${id}`, data);
    return response.data;
  },

  // Delete methodology
  delete: async (id: number): Promise<void> => {
    await api.delete(`/budget/methodologies/${id}`);
  },

  // Activate methodology
  activate: async (id: number): Promise<MethodologyActivationResponse> => {
    const response = await api.post(`/budget/methodologies/${id}/activate`);
    return response.data;
  },

  // Calculate budget using methodology
  calculate: async (id: number, data?: MethodologyCalculationRequest): Promise<MethodologyCalculationResponse> => {
    const response = await api.post(`/budget/methodologies/${id}/calculate`, data || {});
    return response.data;
  },

  // Apply methodology to categories
  apply: async (id: number, data: MethodologyApplicationRequest): Promise<MethodologyApplicationResponse> => {
    const response = await api.post(`/budget/methodologies/${id}/apply`, data);
    return response.data;
  },

  // Validate methodology configuration
  validate: async (id: number): Promise<MethodologyValidationResponse> => {
    const response = await api.get(`/budget/methodologies/${id}/validate`);
    return response.data;
  },

  // Compare multiple methodologies
  compare: async (data: MethodologyComparisonRequest): Promise<MethodologyComparisonResponse> => {
    const response = await api.post('/budget/methodologies/compare', data);
    return response.data;
  },

  // Get methodology recommendations
  getRecommendations: async (): Promise<MethodologyRecommendationsResponse> => {
    const response = await api.get('/budget/methodologies/recommendations');
    return response.data;
  }
};

export default api;<|MERGE_RESOLUTION|>--- conflicted
+++ resolved
@@ -29,27 +29,11 @@
   TransactionBudgetImpactResponse,
   BudgetPerformanceResponse,
   BudgetPredictiveAlertsResponse,
-<<<<<<< HEAD
-  ApiError,
-  // Budget Methodology types (Feature 1005)
-  BudgetMethodology,
-  BudgetMethodologyFormData,
-  MethodologyCalculationRequest,
-  MethodologyCalculationResponse,
-  MethodologyApplicationRequest,
-  MethodologyApplicationResponse,
-  MethodologyValidationResponse,
-  MethodologyComparisonRequest,
-  MethodologyComparisonResponse,
-  MethodologyRecommendationsResponse,
-  MethodologyActivationResponse,
-=======
   AlertListResponse,
   AlertItem,
   NotificationPreferences,
   AnomalyDetectionResponse,
   ApiError
->>>>>>> e6ea4631
 } from '../types';
 
 // Create axios instance with base configuration
