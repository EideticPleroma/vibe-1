"""
API routes for Personal Finance App
Provides RESTful endpoints for categories, transactions, and investments
"""

from flask import Blueprint, request, jsonify
from models import (
<<<<<<< HEAD
    db, Category, Transaction, Investment, BudgetMethodology,
=======
    db, Category, Transaction, Investment, Alert, NotificationPreference, Income,
>>>>>>> e6ea4631
    get_total_income, get_total_expenses, get_net_income,
    get_total_investment_value, get_total_investment_gain_loss,
    get_budget_progress_advanced, get_budget_historical_trends,
    get_transaction_budget_impact, get_budget_performance_score,
    get_active_methodology, set_active_methodology, calculate_methodology_budget,
    apply_methodology_to_categories, BudgetMethodologyFactory
)
from datetime import datetime, date
from sqlalchemy import desc, func
import json
from datetime import timedelta

# Create blueprint for API routes
api = Blueprint('api', __name__, url_prefix='/api')

# Error handling helper
def handle_error(message, status_code=400):
    return jsonify({'error': message}), status_code

# ============================================================================
# CATEGORY ROUTES
# ============================================================================

@api.route('/categories', methods=['GET'])
def get_categories():
    """Get all budget categories"""
    try:
        categories = Category.query.all()
        return jsonify([category.to_dict() for category in categories])
    except Exception as e:
        return handle_error(f"Error fetching categories: {str(e)}", 500)

@api.route('/categories', methods=['POST'])
def create_category():
    """Create a new budget category"""
    try:
        data = request.get_json()
        
        # Validate required fields
        if not data or 'name' not in data or 'type' not in data:
            return handle_error("Name and type are required fields")
        
        if data['type'] not in ['income', 'expense']:
            return handle_error("Type must be 'income' or 'expense'")
        
        # Check if category already exists
        existing = Category.query.filter_by(name=data['name']).first()
        if existing:
            return handle_error("Category with this name already exists")
        
        # Enhanced budget validation (Feature 1001)
        if any(key in data for key in ['budget_limit', 'budget_period', 'budget_type', 'budget_priority']):
            if data['type'] != 'expense':
                return handle_error("Budget settings can only be configured for expense categories")

            # Validate budget_limit
            if 'budget_limit' in data:
                try:
                    budget = float(data['budget_limit'])
                    if budget < 0:
                        return handle_error("Budget limit must be non-negative")
                except ValueError:
                    return handle_error("Invalid budget limit value")

            # Validate budget_period
            if 'budget_period' in data:
                valid_periods = ['daily', 'weekly', 'monthly', 'yearly']
                if data['budget_period'] not in valid_periods:
                    return handle_error(f"Budget period must be one of: {', '.join(valid_periods)}")

            # Validate budget_type
            if 'budget_type' in data:
                valid_types = ['fixed', 'percentage', 'rolling_average']
                if data['budget_type'] not in valid_types:
                    return handle_error(f"Budget type must be one of: {', '.join(valid_types)}")

                # Validate percentage for percentage-based budgets
                if data['budget_type'] == 'percentage':
                    if 'budget_percentage' not in data or not data['budget_percentage']:
                        return handle_error("budget_percentage is required for percentage-based budgets")
                    try:
                        percentage = float(data['budget_percentage'])
                        if not 0 < percentage <= 100:
                            return handle_error("Budget percentage must be between 0 and 100")
                    except ValueError:
                        return handle_error("Invalid budget percentage value")

            # Validate budget_priority
            if 'budget_priority' in data:
                valid_priorities = ['critical', 'essential', 'important', 'discretionary']
                if data['budget_priority'] not in valid_priorities:
                    return handle_error(f"Budget priority must be one of: {', '.join(valid_priorities)}")

            # Validate rolling months
            if 'budget_rolling_months' in data:
                try:
                    months = int(data['budget_rolling_months'])
                    if not 1 <= months <= 12:
                        return handle_error("Budget rolling months must be between 1 and 12")
                except ValueError:
                    return handle_error("Invalid budget rolling months value")

        # Create new category with enhanced budget fields
        category = Category(
            name=data['name'],
            type=data['type'],
            color=data.get('color', '#007bff'),
            budget_limit=float(data.get('budget_limit', 0.0)) if data.get('budget_limit') else None,
            budget_period=data.get('budget_period', 'monthly'),
            budget_type=data.get('budget_type', 'fixed'),
            budget_priority=data.get('budget_priority', 'essential'),
            budget_percentage=float(data.get('budget_percentage', 0.0)) if data.get('budget_percentage') else None,
            budget_rolling_months=data.get('budget_rolling_months', 3)
        )
        
        db.session.add(category)
        db.session.commit()
        
        return jsonify(category.to_dict()), 201
        
    except Exception as e:
        db.session.rollback()
        return handle_error(f"Error creating category: {str(e)}", 500)

@api.route('/categories/<int:category_id>', methods=['PUT'])
def update_category(category_id):
    """Update an existing budget category"""
    try:
        category = db.session.get(Category, category_id)
        if category is None:
            return handle_error("Category not found", 404)
        data = request.get_json()
        
        if 'name' in data:
            # Check if new name conflicts with existing category
            existing = Category.query.filter_by(name=data['name']).first()
            if existing and existing.id != category_id:
                return handle_error("Category with this name already exists")
            category.name = data['name']
        
        if 'type' in data:
            if data['type'] not in ['income', 'expense']:
                return handle_error("Type must be 'income' or 'expense'")
            category.type = data['type']

        # Enhanced budget field updates (Feature 1001)
        if any(key in data for key in ['budget_limit', 'budget_period', 'budget_type', 'budget_priority']):
            if category.type != 'expense':
                return handle_error("Budget settings can only be configured for expense categories")

            # Validate budget_limit
            if 'budget_limit' in data:
                try:
                    budget = float(data['budget_limit'])
                    if budget < 0:
                        return handle_error("Budget limit must be non-negative")
                    category.budget_limit = budget
                except ValueError:
                    return handle_error("Invalid budget limit value")

            # Validate and update budget_period
            if 'budget_period' in data:
                valid_periods = ['daily', 'weekly', 'monthly', 'yearly']
                if data['budget_period'] not in valid_periods:
                    return handle_error(f"Budget period must be one of: {', '.join(valid_periods)}")
                category.budget_period = data['budget_period']

            # Validate and update budget_type
            if 'budget_type' in data:
                valid_types = ['fixed', 'percentage', 'rolling_average']
                if data['budget_type'] not in valid_types:
                    return handle_error(f"Budget type must be one of: {', '.join(valid_types)}")
                category.budget_type = data['budget_type']

                # Validate percentage for percentage-based budgets
                if data['budget_type'] == 'percentage':
                    if 'budget_percentage' not in data or not data['budget_percentage']:
                        return handle_error("budget_percentage is required for percentage-based budgets")
                    try:
                        percentage = float(data['budget_percentage'])
                        if not 0 < percentage <= 100:
                            return handle_error("Budget percentage must be between 0 and 100")
                        category.budget_percentage = percentage
                    except ValueError:
                        return handle_error("Invalid budget percentage value")

            # Validate and update budget_priority
            if 'budget_priority' in data:
                valid_priorities = ['critical', 'essential', 'important', 'discretionary']
                if data['budget_priority'] not in valid_priorities:
                    return handle_error(f"Budget priority must be one of: {', '.join(valid_priorities)}")
                category.budget_priority = data['budget_priority']

            # Validate and update rolling months
            if 'budget_rolling_months' in data:
                try:
                    months = int(data['budget_rolling_months'])
                    if not 1 <= months <= 12:
                        return handle_error("Budget rolling months must be between 1 and 12")
                    category.budget_rolling_months = months
                except ValueError:
                    return handle_error("Invalid budget rolling months value")
        
        if 'color' in data:
            category.color = data['color']
        
        db.session.commit()
        return jsonify(category.to_dict())
        
    except Exception as e:
        db.session.rollback()
        return handle_error(f"Error updating category: {str(e)}", 500)

@api.route('/categories/<int:category_id>', methods=['DELETE'])
def delete_category(category_id):
    """Delete a budget category"""
    try:
        category = db.session.get(Category, category_id)
        if category is None:
            return handle_error("Category not found", 404)
        
        # Check if category has transactions
        if category.transactions:
            return handle_error("Cannot delete category with existing transactions", 400)
        
        db.session.delete(category)
        db.session.commit()
        
        return jsonify({'message': 'Category deleted successfully'})
        
    except Exception as e:
        db.session.rollback()
        return handle_error(f"Error deleting category: {str(e)}", 500)

# ============================================================================
# INCOME ROUTES (Feature 2001)
# ============================================================================

@api.route('/incomes', methods=['GET'])
def list_incomes():
    """List all configured income sources"""
    try:
        incomes = Income.query.order_by(desc(Income.created_at)).all()
        return jsonify([i.to_dict() for i in incomes])
    except Exception as e:
        return handle_error(f"Error fetching incomes: {str(e)}", 500)


@api.route('/incomes', methods=['POST'])
def create_income():
    """Create a new income source"""
    try:
        data = request.get_json() or {}

        # Validate required fields
        required = ['amount', 'frequency', 'source_name']
        for field in required:
            if field not in data:
                return handle_error(f"Missing required field: {field}")

        # Validate amount
        try:
            amount = float(data['amount'])
            if amount <= 0:
                return handle_error('Amount must be positive')
        except ValueError:
            return handle_error('Invalid amount value')

        # Validate frequency
        valid_freq = ['weekly', 'bi-weekly', 'biweekly', 'monthly', 'annually', 'yearly']
        frequency = str(data.get('frequency', 'monthly')).lower()
        if frequency not in valid_freq:
            return handle_error(f"Frequency must be one of: {', '.join(valid_freq)}")

        income = Income(
            amount=amount,
            income_type=data.get('type'),
            frequency=frequency,
            source_name=data.get('source_name', 'Unknown'),
            is_bonus=bool(data.get('is_bonus', False))
        )
        db.session.add(income)
        db.session.commit()
        return jsonify(income.to_dict()), 201
    except Exception as e:
        db.session.rollback()
        return handle_error(f"Error creating income: {str(e)}", 500)


@api.route('/incomes/<int:income_id>', methods=['PUT'])
def update_income(income_id):
    """Update an income source"""
    try:
        income = db.session.get(Income, income_id)
        if not income:
            return handle_error('Income not found', 404)
        data = request.get_json() or {}

        if 'amount' in data:
            try:
                amount = float(data['amount'])
                if amount <= 0:
                    return handle_error('Amount must be positive')
                income.amount = amount
            except ValueError:
                return handle_error('Invalid amount value')

        if 'frequency' in data:
            valid_freq = ['weekly', 'bi-weekly', 'biweekly', 'monthly', 'annually', 'yearly']
            freq = str(data['frequency']).lower()
            if freq not in valid_freq:
                return handle_error(f"Frequency must be one of: {', '.join(valid_freq)}")
            income.frequency = freq

        if 'type' in data:
            income.income_type = data['type']

        if 'source_name' in data:
            income.source_name = data['source_name']

        if 'is_bonus' in data:
            income.is_bonus = bool(data['is_bonus'])

        db.session.commit()
        return jsonify(income.to_dict())
    except Exception as e:
        db.session.rollback()
        return handle_error(f"Error updating income: {str(e)}", 500)


@api.route('/incomes/<int:income_id>', methods=['DELETE'])
def delete_income(income_id):
    """Delete an income source"""
    try:
        income = db.session.get(Income, income_id)
        if not income:
            return handle_error('Income not found', 404)
        db.session.delete(income)
        db.session.commit()
        return jsonify({'message': 'Income deleted successfully'})
    except Exception as e:
        db.session.rollback()
        return handle_error(f"Error deleting income: {str(e)}", 500)

# ============================================================================
# TRANSACTION ROUTES
# ============================================================================

@api.route('/transactions', methods=['GET'])
def get_transactions():
    """Get all transactions with optional filtering"""
    try:
        # Get query parameters
        page = request.args.get('page', 1, type=int)
        per_page = min(request.args.get('per_page', 20, type=int), 100)
        category_id = request.args.get('category_id', type=int)
        transaction_type = request.args.get('type')
        start_date = request.args.get('start_date')
        end_date = request.args.get('end_date')
        
        # Build query
        query = Transaction.query
        
        if category_id:
            query = query.filter_by(category_id=category_id)
        
        if transaction_type:
            if transaction_type not in ['income', 'expense']:
                return handle_error("Type must be 'income' or 'expense'")
            query = query.filter_by(type=transaction_type)
        
        if start_date:
            try:
                start_date = datetime.strptime(start_date, '%Y-%m-%d').date()
                query = query.filter(Transaction.date >= start_date)
            except ValueError:
                return handle_error("Invalid start_date format. Use YYYY-MM-DD")
        
        if end_date:
            try:
                end_date = datetime.strptime(end_date, '%Y-%m-%d').date()
                query = query.filter(Transaction.date <= end_date)
            except ValueError:
                return handle_error("Invalid end_date format. Use YYYY-MM-DD")
        
        # Order by date (newest first)
        query = query.order_by(desc(Transaction.date))
        
        # Paginate results
        pagination = query.paginate(page=page, per_page=per_page, error_out=False)
        transactions = pagination.items
        
        return jsonify({
            'transactions': [t.to_dict() for t in transactions],
            'pagination': {
                'page': page,
                'per_page': per_page,
                'total': pagination.total,
                'pages': pagination.pages,
                'has_next': pagination.has_next,
                'has_prev': pagination.has_prev
            }
        })
        
    except Exception as e:
        return handle_error(f"Error fetching transactions: {str(e)}", 500)

@api.route('/transactions', methods=['POST'])
def create_transaction():
    """Create a new transaction"""
    try:
        data = request.get_json()
        
        # Validate required fields
        required_fields = ['amount', 'category_id', 'type']
        for field in required_fields:
            if field not in data:
                return handle_error(f"Missing required field: {field}")
        
        if data['type'] not in ['income', 'expense']:
            return handle_error("Type must be 'income' or 'expense'")
        
        # Validate category exists
        category = db.session.get(Category, data['category_id'])
        if not category:
            return handle_error("Invalid category_id")
        
        # Validate amount
        try:
            amount = float(data['amount'])
            if amount == 0:
                return handle_error("Amount cannot be zero")
        except ValueError:
            return handle_error("Invalid amount value")
        
        # Create transaction
        transaction = Transaction(
            date=datetime.strptime(data['date'], '%Y-%m-%d').date() if 'date' in data else date.today(),
            amount=amount if data['type'] == 'income' else -abs(amount),
            category_id=data['category_id'],
            description=data.get('description', ''),
            type=data['type']
        )
        
        db.session.add(transaction)
        db.session.commit()
        
        return jsonify(transaction.to_dict()), 201
        
    except Exception as e:
        db.session.rollback()
        return handle_error(f"Error creating transaction: {str(e)}", 500)

@api.route('/transactions/<int:transaction_id>', methods=['PUT'])
def update_transaction(transaction_id):
    """Update an existing transaction"""
    try:
        transaction = db.session.get(Transaction, transaction_id)
        if transaction is None:
            return handle_error("Transaction not found", 404)
        data = request.get_json()
        
        if 'date' in data:
            try:
                transaction.date = datetime.strptime(data['date'], '%Y-%m-%d').date()
            except ValueError:
                return handle_error("Invalid date format. Use YYYY-MM-DD")
        
        if 'amount' in data:
            try:
                amount = float(data['amount'])
                if amount == 0:
                    return handle_error("Amount cannot be zero")
                transaction.amount = amount if transaction.type == 'income' else -abs(amount)
            except ValueError:
                return handle_error("Invalid amount value")
        
        if 'category_id' in data:
            category = db.session.get(Category, data['category_id'])
            if not category:
                return handle_error("Invalid category_id")
            transaction.category_id = data['category_id']
        
        if 'description' in data:
            transaction.description = data['description']
        
        if 'type' in data:
            if data['type'] not in ['income', 'expense']:
                return handle_error("Type must be 'income' or 'expense'")
            transaction.type = data['type']
            # Adjust amount sign based on new type
            if transaction.type == 'income':
                transaction.amount = abs(transaction.amount)
            else:
                transaction.amount = -abs(transaction.amount)
        
        db.session.commit()
        return jsonify(transaction.to_dict())
        
    except Exception as e:
        db.session.rollback()
        return handle_error(f"Error updating transaction: {str(e)}", 500)

@api.route('/transactions/<int:transaction_id>', methods=['DELETE'])
def delete_transaction(transaction_id):
    """Delete a transaction"""
    try:
        transaction = db.session.get(Transaction, transaction_id)
        if transaction is None:
            return handle_error("Transaction not found", 404)
        db.session.delete(transaction)
        db.session.commit()
        
        return jsonify({'message': 'Transaction deleted successfully'})
        
    except Exception as e:
        db.session.rollback()
        return handle_error(f"Error deleting transaction: {str(e)}", 500)

# ============================================================================
# INVESTMENT ROUTES
# ============================================================================

@api.route('/investments', methods=['GET'])
def get_investments():
    """Get all investment holdings"""
    try:
        investments = Investment.query.all()
        return jsonify([investment.to_dict() for investment in investments])
        
    except Exception as e:
        return handle_error(f"Error fetching investments: {str(e)}", 500)

@api.route('/investments', methods=['POST'])
def create_investment():
    """Create a new investment holding"""
    try:
        data = request.get_json()
        
        # Validate required fields
        required_fields = ['asset_name', 'asset_type', 'quantity', 'purchase_price', 'purchase_date']
        for field in required_fields:
            if field not in data:
                return handle_error(f"Missing required field: {field}")
        
        # Validate numeric fields
        try:
            quantity = float(data['quantity'])
            purchase_price = float(data['purchase_price'])
            if quantity <= 0 or purchase_price <= 0:
                return handle_error("Quantity and purchase price must be positive")
        except ValueError:
            return handle_error("Invalid numeric values")
        
        # Validate date
        try:
            purchase_date = datetime.strptime(data['purchase_date'], '%Y-%m-%d').date()
        except ValueError:
            return handle_error("Invalid purchase_date format. Use YYYY-MM-DD")
        
        # Create investment (current_price defaults to purchase_price)
        investment = Investment(
            asset_name=data['asset_name'],
            asset_type=data['asset_type'],
            quantity=quantity,
            purchase_price=purchase_price,
            current_price=data.get('current_price', purchase_price),
            purchase_date=purchase_date
        )
        
        db.session.add(investment)
        db.session.commit()
        
        return jsonify(investment.to_dict()), 201
        
    except Exception as e:
        db.session.rollback()
        return handle_error(f"Error creating investment: {str(e)}", 500)

@api.route('/investments/<int:investment_id>', methods=['PUT'])
def update_investment(investment_id):
    """Update an existing investment"""
    try:
        investment = db.session.get(Investment, investment_id)
        if investment is None:
            return handle_error("Investment not found", 404)
        data = request.get_json()
        
        if 'asset_name' in data:
            investment.asset_name = data['asset_name']
        
        if 'asset_type' in data:
            investment.asset_type = data['asset_type']
        
        if 'quantity' in data:
            try:
                quantity = float(data['quantity'])
                if quantity <= 0:
                    return handle_error("Quantity must be positive")
                investment.quantity = quantity
            except ValueError:
                return handle_error("Invalid quantity value")
        
        if 'purchase_price' in data:
            try:
                purchase_price = float(data['purchase_price'])
                if purchase_price <= 0:
                    return handle_error("Purchase price must be positive")
                investment.purchase_price = purchase_price
            except ValueError:
                return handle_error("Invalid purchase price value")
        
        if 'current_price' in data:
            try:
                current_price = float(data['current_price'])
                if current_price < 0:
                    return handle_error("Current price cannot be negative")
                investment.current_price = current_price
            except ValueError:
                return handle_error("Invalid current price value")
        
        if 'purchase_date' in data:
            try:
                purchase_date = datetime.strptime(data['purchase_date'], '%Y-%m-%d').date()
                investment.purchase_date = purchase_date
            except ValueError:
                return handle_error("Invalid purchase_date format. Use YYYY-MM-DD")
        
        db.session.commit()
        return jsonify(investment.to_dict())
        
    except Exception as e:
        db.session.rollback()
        return handle_error(f"Error updating investment: {str(e)}", 500)

@api.route('/investments/<int:investment_id>', methods=['DELETE'])
def delete_investment(investment_id):
    """Delete an investment holding"""
    try:
        investment = db.session.get(Investment, investment_id)
        if investment is None:
            return handle_error("Investment not found", 404)
        db.session.delete(investment)
        db.session.commit()
        
        return jsonify({'message': 'Investment deleted successfully'})
        
    except Exception as e:
        db.session.rollback()
        return handle_error(f"Error deleting investment: {str(e)}", 500)

# ============================================================================
# DASHBOARD & ANALYTICS ROUTES
# ============================================================================

@api.route('/dashboard', methods=['GET'])
def get_dashboard_data():
    """Get dashboard summary data"""
    try:
        # Get date range (default to current month)
        start_date = request.args.get('start_date')
        end_date = request.args.get('end_date')
        
        if start_date:
            try:
                start_date = datetime.strptime(start_date, '%Y-%m-%d').date()
            except ValueError:
                return handle_error("Invalid start_date format. Use YYYY-MM-DD")
        
        if end_date:
            try:
                end_date = datetime.strptime(end_date, '%Y-%m-%d').date()
            except ValueError:
                return handle_error("Invalid end_date format. Use YYYY-MM-DD")
        
        # Calculate financial summary
        total_income = get_total_income(start_date, end_date)
        total_expenses = get_total_expenses(start_date, end_date)
        net_income = get_net_income(start_date, end_date)
        
        # Investment summary
        total_investment_value = get_total_investment_value()
        total_investment_gain_loss = get_total_investment_gain_loss()
        
        # Category breakdown for expenses
        expense_categories = db.session.query(
            Category.name,
            Category.color,
            func.sum(Transaction.amount).label('total')
        ).join(Transaction).filter(
            Transaction.type == 'expense'
        )

        if start_date:
            expense_categories = expense_categories.filter(Transaction.date >= start_date)
        if end_date:
            expense_categories = expense_categories.filter(Transaction.date <= end_date)

        expense_categories = expense_categories.group_by(Category.id, Category.name, Category.color).all()

        print(f"DEBUG: expense_categories: {expense_categories}")

        expense_breakdown = [
            {
                'name': cat.name,
                'color': cat.color,
                'total': float(abs(cat.total)) if cat.total is not None else 0.0
            }
            for cat in expense_categories
        ]
        
        # Recent transactions
        recent_transactions = Transaction.query.order_by(
            desc(Transaction.date)
        ).limit(5).all()
        
        # Budget progress
        budget_progress = []
        expense_categories_with_budget = Category.query.filter_by(type='expense').filter(Category.budget_limit > 0).all()
        for cat in expense_categories_with_budget:
            spent_query = db.session.query(func.sum(Transaction.amount)).filter(
                Transaction.category_id == cat.id,
                Transaction.type == 'expense'
            )
            if start_date:
                spent_query = spent_query.filter(Transaction.date >= start_date)
            if end_date:
                spent_query = spent_query.filter(Transaction.date <= end_date)
            spent = abs(float(spent_query.scalar() or 0))
            progress = {
                'category': cat.name,
                'budget': float(cat.budget_limit),
                'spent': spent,
                'percentage': (spent / float(cat.budget_limit) * 100) if cat.budget_limit and float(cat.budget_limit) > 0 else 0
            }
            budget_progress.append(progress)

        alerts = []
        warning_threshold = 0.8
        over_threshold = 1.0
        for progress in budget_progress:
            if progress['percentage'] > over_threshold * 100:
                alerts.append(f"Over budget in {progress['category']}: {progress['percentage']:.1f}% used")
            elif progress['percentage'] > warning_threshold * 100:
                alerts.append(f"Warning: Approaching budget in {progress['category']}: {progress['percentage']:.1f}% used")

        return jsonify({
            'financial_summary': {
                'total_income': total_income,
                'total_expenses': total_expenses,
                'net_income': net_income
            },
            'investment_summary': {
                'total_value': total_investment_value,
                'total_gain_loss': total_investment_gain_loss
            },
            'expense_breakdown': expense_breakdown,
            'recent_transactions': [t.to_dict() for t in recent_transactions],
            'budget_progress': budget_progress,
            'alerts': alerts
        })
        
    except Exception as e:
        return handle_error(f"Error fetching dashboard data: {str(e)}", 500)

@api.route('/analytics/spending-trends', methods=['GET'])
def get_spending_trends():
    """Get spending trends over time"""
    try:
        # Get date range (default to last 6 months)
        months = request.args.get('months', 6, type=int)
        
        # Calculate date range
        end_date = date.today()
        start_date = date(end_date.year, max(1, end_date.month - months), 1)
        
        # Get monthly spending data
        monthly_data = db.session.query(
            func.strftime('%Y-%m', Transaction.date).label('month'),
            func.sum(Transaction.amount).label('total')
        ).filter(
            Transaction.type == 'expense',
            Transaction.amount < 0, # Only sum negative amounts for expenses
            Transaction.date >= start_date
        ).group_by('month').order_by('month').all()

        trends = [
            {
                'month': month,
                'total': float(abs(total)) if total is not None else 0.0 # Ensure positive spending values and handle None
            }
            for month, total in monthly_data
        ]
        
        return jsonify({
            'period': f'Last {months} months',
            'start_date': start_date.isoformat(),
            'end_date': end_date.isoformat(),
            'trends': trends
        })
        
    except Exception as e:
        return handle_error(f"Error fetching spending trends: {str(e)}", 500)

@api.route('/analytics/investment-performance', methods=['GET'])
def get_investment_performance():
    """Get investment performance summary"""
    try:
        investments = Investment.query.all()
        
        performance_data = []
        for investment in investments:
            performance_data.append({
                'asset_name': investment.asset_name,
                'asset_type': investment.asset_type,
                'total_invested': investment.total_invested,
                'current_value': investment.current_value,
                'total_gain_loss': investment.total_gain_loss,
                'gain_loss_percentage': investment.gain_loss_percentage,
                'is_profitable': investment.is_profitable
            })
        
        # Sort by gain/loss percentage
        performance_data.sort(key=lambda x: x['gain_loss_percentage'], reverse=True)
        
        return jsonify({
            'total_investments': len(investments),
            'performance_data': performance_data
        })
        
    except Exception as e:
        return handle_error(f"Error fetching investment performance: {str(e)}", 500)

# ============================================================================
# BUDGET ANALYTICS (Feature 1004)
# ============================================================================

def _compute_budget_variance(start_date_val, end_date_val):
    categories = Category.query.filter_by(type='expense').filter(Category.budget_limit.isnot(None)).all()

    items = []
    total_budgeted = 0.0
    total_spent = 0.0

    for cat in categories:
        budget_limit = float(cat.budget_limit or 0.0)

        spent = db.session.query(func.sum(Transaction.amount)).filter(
            Transaction.category_id == cat.id,
            Transaction.type == 'expense',
            Transaction.date >= start_date_val,
            Transaction.date <= end_date_val
        ).scalar() or 0.0
        spent_amount = abs(float(spent))

        variance_amount = spent_amount - budget_limit
        variance_percentage = (variance_amount / budget_limit * 100.0) if budget_limit > 0 else 0.0

        # Status and simple recommendation
        if budget_limit <= 0:
            status = 'no_budget'
            recommendation = 'Set a budget for this category to enable tracking'
        elif spent_amount > budget_limit:
            status = 'over'
            recommendation = f"Reduce spending or increase budget by ${variance_amount:.2f}"
        elif spent_amount > budget_limit * 0.8:
            status = 'warning'
            recommendation = "Monitor closely; consider reallocating from underused budgets"
        else:
            status = 'under'
            recommendation = "On track"

        items.append({
            'category_id': cat.id,
            'category_name': cat.name,
            'budget_limit': budget_limit,
            'spent_amount': spent_amount,
            'variance_amount': variance_amount,
            'variance_percentage': variance_percentage,
            'status': status,
            'recommendation': recommendation
        })

        total_budgeted += budget_limit
        total_spent += spent_amount

    avg_variance = 0.0
    if items:
        avg_variance = sum(i['variance_percentage'] for i in items if total_budgeted > 0) / len(items)

    summary = {
        'total_budgeted': total_budgeted,
        'total_spent': total_spent,
        'overall_progress': (total_spent / total_budgeted * 100.0) if total_budgeted > 0 else 0.0,
        'avg_variance_percentage': avg_variance,
        'categories_over': len([i for i in items if i['status'] == 'over']),
        'categories_warning': len([i for i in items if i['status'] == 'warning']),
        'categories_under': len([i for i in items if i['status'] == 'under'])
    }

    return items, summary


@api.route('/analytics/budget-variance', methods=['GET'])
def get_budget_variance():
    """Budget vs Actual analysis with variance and recommendations (Feature 1004)"""
    try:
        # Optional period; default to current month
        start_date_str = request.args.get('start_date')
        end_date_str = request.args.get('end_date')

        if start_date_str:
            try:
                start_date_val = datetime.strptime(start_date_str, '%Y-%m-%d').date()
            except ValueError:
                return handle_error("Invalid start_date format. Use YYYY-MM-DD")
        else:
            today = date.today()
            start_date_val = date(today.year, today.month, 1)

        if end_date_str:
            try:
                end_date_val = datetime.strptime(end_date_str, '%Y-%m-%d').date()
            except ValueError:
                return handle_error("Invalid end_date format. Use YYYY-MM-DD")
        else:
            # End of current month (approximate: add one month then minus a day)
            today = date.today()
            if today.month == 12:
                end_date_val = date(today.year, 12, 31)
            else:
                next_month_start = date(today.year, today.month + 1, 1)
                end_date_val = next_month_start - timedelta(days=1)

        items, summary = _compute_budget_variance(start_date_val, end_date_val)

        return jsonify({
            'period': {
                'start_date': start_date_val.isoformat(),
                'end_date': end_date_val.isoformat()
            },
            'categories': items,
            'summary': summary,
            'generated_at': datetime.now().isoformat()
        })
    except Exception as e:
        return handle_error(f"Error fetching budget variance: {str(e)}", 500)


@api.route('/analytics/spending-patterns', methods=['GET'])
def get_spending_patterns():
    """Spending pattern analysis identifying top categories and spikes (Feature 1004)"""
    try:
        # Analyze last 30 days by default
        days = request.args.get('days', 30, type=int)
        if days < 1 or days > 365:
            return handle_error('days must be between 1 and 365')

        end_date = date.today()
        start_date = end_date - timedelta(days=days)

        # Total spend per category in window
        rows = db.session.query(
            Category.id,
            Category.name,
            func.sum(Transaction.amount).label('total')
        ).join(Transaction).filter(
            Transaction.type == 'expense',
            Transaction.date >= start_date,
            Transaction.date <= end_date
        ).group_by(Category.id, Category.name).all()

        totals = []
        grand_total = 0.0
        for cat_id, cat_name, total in rows:
            spent = abs(float(total or 0.0))
            totals.append({'category_id': cat_id, 'category_name': cat_name, 'total_spent': spent})
            grand_total += spent

        # Compute shares and top 5
        for t in totals:
            t['share_percentage'] = (t['total_spent'] / grand_total * 100.0) if grand_total > 0 else 0.0
        totals.sort(key=lambda x: x['total_spent'], reverse=True)
        top_categories = totals[:5]

        # Simple spike detection: last 7 days vs prior 7-day average
        last_7_start = end_date - timedelta(days=7)
        prior_7_start = end_date - timedelta(days=14)
        prior_7_end = end_date - timedelta(days=7)

        spikes = []
        expense_cats = Category.query.filter_by(type='expense').all()
        for cat in expense_cats:
            last7 = db.session.query(func.sum(Transaction.amount)).filter(
                Transaction.category_id == cat.id,
                Transaction.type == 'expense',
                Transaction.date >= last_7_start,
                Transaction.date <= end_date
            ).scalar() or 0.0
            prior7 = db.session.query(func.sum(Transaction.amount)).filter(
                Transaction.category_id == cat.id,
                Transaction.type == 'expense',
                Transaction.date >= prior_7_start,
                Transaction.date < prior_7_end
            ).scalar() or 0.0

            last7_abs = abs(float(last7))
            prior7_abs = abs(float(prior7))
            if prior7_abs > 0 and last7_abs > prior7_abs * 1.5 and last7_abs - prior7_abs > 25:
                spikes.append({
                    'category_id': cat.id,
                    'category_name': cat.name,
                    'last7_spent': last7_abs,
                    'prior7_spent': prior7_abs,
                    'spike_ratio': last7_abs / prior7_abs
                })

        return jsonify({
            'period': {
                'start_date': start_date.isoformat(),
                'end_date': end_date.isoformat(),
                'days': days
            },
            'top_categories': top_categories,
            'spending_spikes': spikes,
            'generated_at': datetime.now().isoformat()
        })
    except Exception as e:
        return handle_error(f"Error analyzing spending patterns: {str(e)}", 500)


@api.route('/analytics/forecasts', methods=['GET'])
def get_spending_forecasts():
    """Forecast end-of-period spending based on current daily pace (Feature 1004)"""
    try:
        today = date.today()
        start_date_val = date(today.year, today.month, 1)
        if today.month == 12:
            end_date_val = date(today.year, 12, 31)
        else:
            next_month_start = date(today.year, today.month + 1, 1)
            end_date_val = next_month_start - timedelta(days=1)

        days_elapsed = max(1, (today - start_date_val).days)
        total_days = max(1, (end_date_val - start_date_val).days)
        remaining_days = max(0, total_days - days_elapsed)

        categories = Category.query.filter_by(type='expense').filter(Category.budget_limit.isnot(None)).all()
        forecasts = []

        for cat in categories:
            budget_limit = float(cat.budget_limit or 0.0)
            spent = db.session.query(func.sum(Transaction.amount)).filter(
                Transaction.category_id == cat.id,
                Transaction.type == 'expense',
                Transaction.date >= start_date_val,
                Transaction.date <= today
            ).scalar() or 0.0
            spent_amount = abs(float(spent))

            daily_pace = spent_amount / float(days_elapsed)
            forecasted_spend = spent_amount + daily_pace * float(remaining_days)
            projected_over_amount = max(0.0, forecasted_spend - budget_limit)
            status = 'projected_over' if projected_over_amount > 0 else ('tight' if budget_limit > 0 and forecasted_spend > budget_limit * 0.9 else 'on_track')

            forecasts.append({
                'category_id': cat.id,
                'category_name': cat.name,
                'budget_limit': budget_limit,
                'spent_to_date': spent_amount,
                'daily_pace': daily_pace,
                'forecasted_spend': forecasted_spend,
                'projected_over_amount': projected_over_amount,
                'status': status
            })

        return jsonify({
            'period': {
                'start_date': start_date_val.isoformat(),
                'end_date': end_date_val.isoformat(),
                'days_elapsed': days_elapsed,
                'total_days': total_days
            },
            'forecasts': forecasts,
            'generated_at': datetime.now().isoformat()
        })
    except Exception as e:
        return handle_error(f"Error generating forecasts: {str(e)}", 500)


@api.route('/analytics/recommendations', methods=['GET'])
def get_budget_recommendations_api():
    """Actionable recommendations based on variance and health (Feature 1004)"""
    try:
        # Reuse advanced progress for health and pace insights
        progress = get_budget_progress_advanced()
        recommendations = []
        for item in progress:
            recs = []
            if item['status'] == 'over' or item['pace_analysis']['predicted_overspend'] > 0:
                recs.append('Reduce discretionary spending in this category')
                recs.append('Consider reallocating budget from underused categories')
            if item['variance_analysis']['variance_percentage'] > 15:
                recs.append('Investigate recent purchases causing higher than expected spend')
            if item['health_score'] < 60:
                recs.append('Lower budget limit or tighten spending for remainder of period')
            if not recs:
                recs.append('Maintain current plan')

            recommendations.append({
                'category_id': item['category_id'],
                'category_name': item['category_name'],
                'recommendations': recs
            })

        return jsonify({
            'recommendations': recommendations,
            'generated_at': datetime.now().isoformat()
        })
    except Exception as e:
        return handle_error(f"Error generating budget recommendations: {str(e)}", 500)


@api.route('/analytics/export', methods=['GET'])
def export_analytics():
    """Export analytics reports (CSV for now) (Feature 1004)"""
    try:
        report = request.args.get('report', 'budget_variance')
        export_format = request.args.get('format', 'csv')
        if export_format != 'csv':
            return handle_error('Only csv format is supported currently', 400)

        # Generate budget variance CSV
        if report == 'budget_variance':
            # Compute for current month by default
            today = date.today()
            start_date_val = date(today.year, today.month, 1)
            if today.month == 12:
                end_date_val = date(today.year, 12, 31)
            else:
                next_month_start = date(today.year, today.month + 1, 1)
                end_date_val = next_month_start - timedelta(days=1)

            items, _summary = _compute_budget_variance(start_date_val, end_date_val)

            rows = [
                ['Category', 'Budget', 'Spent', 'Variance', 'Variance %', 'Status']
            ]
            for item in items:
                rows.append([
                    item['category_name'],
                    f"{item['budget_limit']:.2f}",
                    f"{item['spent_amount']:.2f}",
                    f"{item['variance_amount']:.2f}",
                    f"{item['variance_percentage']:.2f}",
                    item['status']
                ])

            csv_content = '\n'.join([','.join(map(str, r)) for r in rows])
            from flask import Response
            resp = Response(csv_content, mimetype='text/csv')
            resp.headers['Content-Disposition'] = 'attachment; filename=budget_variance.csv'
            return resp

        return handle_error('Unknown report type', 400)
    except Exception as e:
        return handle_error(f"Error exporting analytics: {str(e)}", 500)

# ============================================================================
# ENHANCED BUDGET ENDPOINTS (Feature 1001)
# ============================================================================

@api.route('/budget/suggestions', methods=['GET'])
def get_budget_suggestions():
    """Get automated budget suggestions based on historical spending (Feature 1001)"""
    try:
        from dateutil.relativedelta import relativedelta

        # Get all expense categories without budgets
        categories = Category.query.filter_by(type='expense').filter(
            (Category.budget_limit.is_(None)) | (Category.budget_limit == 0)
        ).all()

        suggestions = []
        for category in categories:
            # Calculate average spending for the last 3 months
            three_months_ago = date.today() - relativedelta(months=3)
            avg_spending = db.session.query(func.avg(Transaction.amount)).filter(
                Transaction.category_id == category.id,
                Transaction.date >= three_months_ago,
                Transaction.type == 'expense'
            ).scalar()

            if avg_spending and abs(float(avg_spending)) > 0:
                # Suggest 80th percentile to allow some flexibility
                suggestion_amount = abs(float(avg_spending)) * 1.25  # Add 25% buffer
                suggestions.append({
                    'category_id': category.id,
                    'category_name': category.name,
                    'suggested_budget': round(suggestion_amount, 2),
                    'historical_average': abs(float(avg_spending)),
                    'reasoning': f'Based on 3-month average spending of ${abs(float(avg_spending)):.2f}'
                })

        return jsonify({
            'suggestions': suggestions,
            'total_suggestions': len(suggestions)
        })

    except Exception as e:
        return handle_error(f"Error generating budget suggestions: {str(e)}", 500)

@api.route('/budget/calculate-effective', methods=['GET', 'POST'])
def calculate_effective_budget():
    """Calculate effective budget amounts for all categories (Feature 1001)

    - GET: returns { calculations: [...], total_income }
    - POST: returns { effective_budgets: [...], total_categories, total_budget }
    """
    try:
        if request.method == 'POST':
            data = request.get_json(silent=True) or {}
            total_income = float(data.get('total_income', 0.0) or 0.0)

            categories = Category.query.filter_by(type='expense').all()
            items = []
            total_budget = 0.0

            for category in categories:
                effective_amount = category.calculate_effective_budget(total_income)
                total_budget += float(category.budget_limit or 0.0)
                items.append({
                    'category_id': category.id,
                    'category_name': category.name,
                    'effective_amount': effective_amount,
                    'budget_type': category.budget_type,
                    'budget_period': category.budget_period
                })

            return jsonify({
                'effective_budgets': items,
                'total_categories': len(categories),
                'total_budget': total_budget,
                'generated_at': datetime.now().isoformat()
            })

        # GET branch (default)
        total_income = float(request.args.get('total_income', 0.0) or 0.0)

        categories = Category.query.filter_by(type='expense').all()
        effective_budgets = []

        for category in categories:
            effective_budget = category.calculate_effective_budget(total_income)
            effective_budgets.append({
                'category_id': category.id,
                'category_name': category.name,
                'effective_budget': effective_budget,
                'calculation_method': f"{category.budget_type} budget for {category.budget_period} period",
                'factors': {
                    'total_income': total_income,
                    'percentage_used': float(category.budget_percentage) if category.budget_percentage else None
                }
            })

        return jsonify({
            'calculations': effective_budgets,
            'total_income': total_income,
            'generated_at': datetime.now().isoformat()
        })

    except Exception as e:
        return handle_error(f"Error calculating effective budgets: {str(e)}", 500)

@api.route('/budget/copy-template', methods=['POST'])
def copy_budget_template():
    """Copy budget settings from a previous period with inflation adjustment (Feature 1001)"""
    try:
        data = request.get_json()
        source_period = data.get('source_period', 'last_month')
        inflation_rate = data.get('inflation_rate', 0.0)  # Percentage

        # Get all expense categories with budgets
        categories = Category.query.filter_by(type='expense').filter(
            Category.budget_limit.isnot(None)
        ).all()

        updated_categories = []
        for category in categories:
            if category.budget_limit:
                # Apply inflation adjustment
                new_budget = float(category.budget_limit) * (1 + inflation_rate / 100.0)
                category.budget_limit = new_budget
                updated_categories.append({
                    'category_id': category.id,
                    'category_name': category.name,
                    'original_budget': float(category.budget_limit) / (1 + inflation_rate / 100.0),
                    'new_budget': new_budget,
                    'inflation_adjustment': inflation_rate
                })

        db.session.commit()

        return jsonify({
            'message': f'Budget template copied from {source_period} with {inflation_rate}% inflation adjustment',
            'updated_categories': updated_categories,
            'total_updated': len(updated_categories)
        })

    except Exception as e:
        db.session.rollback()
        return handle_error(f"Error copying budget template: {str(e)}", 500)

@api.route('/budget/progress', methods=['GET'])
def get_budget_progress():
    """Get budget progress for all expense categories (Feature 1001)"""
    try:
        from dateutil.relativedelta import relativedelta
        from datetime import date

        # Get all expense categories
        expense_categories = Category.query.filter_by(type='expense').all()

        progress_data = []
        summary = {
            'total_budgeted': 0.0,
            'total_spent': 0.0,
            'total_remaining': 0.0,
            'overall_progress': 0.0,
            'categories_count': len(expense_categories),
            'categories_over_budget': 0,
            'categories_warning': 0,
            'categories_under_budget': 0
        }

        for category in expense_categories:
            if not category.budget_limit or category.budget_limit <= 0:
                continue

            # Calculate spending for current month
            current_date = date.today()
            start_of_month = date(current_date.year, current_date.month, 1)

            spent_query = db.session.query(func.sum(Transaction.amount)).filter(
                Transaction.category_id == category.id,
                Transaction.type == 'expense',
                Transaction.date >= start_of_month
            )
            spent = abs(float(spent_query.scalar() or 0))

            budget_limit = float(category.budget_limit)
            remaining = budget_limit - spent
            percentage = (spent / budget_limit) * 100

            # Determine status
            if percentage > 100:
                status = 'over'
                summary['categories_over_budget'] += 1
            elif percentage > 80:
                status = 'warning'
                summary['categories_warning'] += 1
            else:
                status = 'under'
                summary['categories_under_budget'] += 1

            # Calculate days remaining in month
            if current_date.month == 12:
                next_month = date(current_date.year + 1, 1, 1)
            else:
                next_month = date(current_date.year, current_date.month + 1, 1)

            days_remaining = (next_month - current_date).days

            # Calculate daily pace
            daily_pace = spent / max(1, current_date.day)

            # Calculate projected overspend if applicable
            projected_overspend = 0
            if daily_pace > 0:
                projected_daily_needed = budget_limit / 30  # Assume 30 days in month
                if daily_pace > projected_daily_needed:
                    projected_overspend = (daily_pace - projected_daily_needed) * (30 - current_date.day)

            progress_data.append({
                'category_id': category.id,
                'category_name': category.name,
                'budget_limit': budget_limit,
                'spent_amount': spent,
                'remaining_amount': remaining,
                'spent_percentage': percentage,
                'status': status,
                'days_remaining': days_remaining,
                'daily_pace': daily_pace,
                'projected_overspend': projected_overspend
            })

            # Update summary totals
            summary['total_budgeted'] += budget_limit
            summary['total_spent'] += spent
            summary['total_remaining'] += remaining

        # Calculate overall progress
        if summary['total_budgeted'] > 0:
            summary['overall_progress'] = (summary['total_spent'] / summary['total_budgeted']) * 100

        return jsonify({
            'progress': progress_data,
            'summary': summary,
            'generated_at': datetime.now().isoformat()
        })

    except Exception as e:
        return handle_error(f"Error fetching budget progress: {str(e)}", 500)

# ============================================================================
# ADVANCED BUDGET TRACKING ENDPOINTS (Feature 1002)
# ============================================================================

@api.route('/budget/progress/advanced', methods=['GET'])
def get_budget_progress_advanced_endpoint():
    """Get advanced budget progress with predictions and analytics (Feature 1002)"""
    try:
        # Get date range parameters
        start_date = request.args.get('start_date')
        end_date = request.args.get('end_date')

        if start_date:
            try:
                start_date = datetime.strptime(start_date, '%Y-%m-%d').date()
            except ValueError:
                return handle_error("Invalid start_date format. Use YYYY-MM-DD")

        if end_date:
            try:
                end_date = datetime.strptime(end_date, '%Y-%m-%d').date()
            except ValueError:
                return handle_error("Invalid end_date format. Use YYYY-MM-DD")

        progress_data = get_budget_progress_advanced(start_date, end_date)

        # Calculate summary
        total_budgeted = sum(item['budget_limit'] for item in progress_data)
        total_spent = sum(item['spent_amount'] for item in progress_data)
        total_remaining = sum(item['remaining_amount'] for item in progress_data)

        categories_over_budget = sum(1 for item in progress_data if item['status'] == 'over')
        categories_warning = sum(1 for item in progress_data if item['status'] == 'warning')
        categories_under_budget = sum(1 for item in progress_data if item['status'] == 'under')

        average_health_score = sum(item['health_score'] for item in progress_data) / len(progress_data) if progress_data else 100

        summary = {
            'total_budgeted': total_budgeted,
            'total_spent': total_spent,
            'total_remaining': total_remaining,
            'overall_progress': (total_spent / total_budgeted) * 100 if total_budgeted > 0 else 0,
            'categories_count': len(progress_data),
            'categories_over_budget': categories_over_budget,
            'categories_warning': categories_warning,
            'categories_under_budget': categories_under_budget,
            'average_health_score': average_health_score,
            'performance_score': get_budget_performance_score()
        }

        # Generate alerts based on advanced analytics
        alerts = []
        for item in progress_data:
            if item['pace_analysis']['predicted_overspend'] > 0:
                alerts.append({
                    'type': 'warning',
                    'category': item['category_name'],
                    'message': f"Predicted overspend of ${item['pace_analysis']['predicted_overspend']:.2f} if current pace continues",
                    'severity': 'high' if item['pace_analysis']['pace_ratio'] > 2 else 'medium'
                })

            if item['health_score'] < 60:
                alerts.append({
                    'type': 'health',
                    'category': item['category_name'],
                    'message': f"Budget health score is {item['health_score']:.1f}/100 - consider adjustments",
                    'severity': 'high' if item['health_score'] < 40 else 'medium'
                })

        return jsonify({
            'progress': progress_data,
            'summary': summary,
            'alerts': alerts,
            'generated_at': datetime.now().isoformat()
        })

    except Exception as e:
        return handle_error(f"Error fetching advanced budget progress: {str(e)}", 500)

@api.route('/budget/trends/historical', methods=['GET'])
def get_budget_historical_trends_endpoint():
    """Get historical budget performance trends (Feature 1002)"""
    try:
        months = request.args.get('months', 6, type=int)

        if months < 1 or months > 24:
            return handle_error("Months must be between 1 and 24")

        trends = get_budget_historical_trends(months)

        return jsonify({
            'trends': trends,
            'period_months': months,
            'generated_at': datetime.now().isoformat()
        })

    except Exception as e:
        return handle_error(f"Error fetching budget trends: {str(e)}", 500)

@api.route('/budget/transaction-impact/<int:transaction_id>', methods=['GET'])
def get_transaction_budget_impact_endpoint(transaction_id):
    """Get budget impact analysis for a specific transaction (Feature 1002)"""
    try:
        impact_analysis = get_transaction_budget_impact(transaction_id)

        if impact_analysis is None:
            return handle_error("Transaction not found or not an expense", 404)

        return jsonify({
            'impact_analysis': impact_analysis,
            'generated_at': datetime.now().isoformat()
        })

    except Exception as e:
        return handle_error(f"Error analyzing transaction impact: {str(e)}", 500)

@api.route('/budget/performance-score', methods=['GET'])
def get_budget_performance_score_endpoint():
    """Get overall budget performance score (Feature 1002)"""
    try:
        score = get_budget_performance_score()

        # Get additional performance metrics
        categories = Category.query.filter_by(type='expense').filter(
            Category.budget_limit.isnot(None)
        ).all()

        performance_metrics = {
            'overall_score': score,
            'categories_tracked': len(categories),
            'score_interpretation': _interpret_performance_score(score)
        }

        return jsonify({
            'performance': performance_metrics,
            'generated_at': datetime.now().isoformat()
        })

    except Exception as e:
        return handle_error(f"Error calculating performance score: {str(e)}", 500)

@api.route('/budget/predictive-alerts', methods=['GET'])
def get_budget_predictive_alerts():
    """Get predictive spending alerts (Feature 1002)"""
    try:
        progress_data = get_budget_progress_advanced()

        alerts = []

        for item in progress_data:
            # Daily pace alerts
            if item['pace_analysis']['pace_ratio'] > 1.5:
                days_to_overspend = None
                if item['pace_analysis']['pace_ratio'] > 1:
                    remaining_budget = item['remaining_amount']
                    daily_excess = item['pace_analysis']['daily_pace'] - item['pace_analysis']['expected_daily']
                    if daily_excess > 0:
                        days_to_overspend = remaining_budget / daily_excess

                alerts.append({
                    'type': 'pace',
                    'category_id': item['category_id'],
                    'category_name': item['category_name'],
                    'severity': 'high' if item['pace_analysis']['pace_ratio'] > 2 else 'medium',
                    'message': f"Spending {item['pace_analysis']['pace_ratio']:.1f}x faster than planned",
                    'current_pace': item['pace_analysis']['daily_pace'],
                    'expected_pace': item['pace_analysis']['expected_daily'],
                    'days_to_overspend': days_to_overspend,
                    'predicted_overspend': item['pace_analysis']['predicted_overspend']
                })

            # Variance alerts
            if abs(item['variance_analysis']['variance_percentage']) > 20:
                alerts.append({
                    'type': 'variance',
                    'category_id': item['category_id'],
                    'category_name': item['category_name'],
                    'severity': 'medium',
                    'message': f"{'Over' if item['variance_analysis']['variance_percentage'] > 0 else 'Under'} spending by {abs(item['variance_analysis']['variance_percentage']):.1f}% vs expected",
                    'expected_spent': item['variance_analysis']['expected_spent'],
                    'actual_spent': item['spent_amount'],
                    'variance_amount': item['variance_analysis']['variance_amount']
                })

            # Health score alerts
            if item['health_score'] < 70:
                alerts.append({
                    'type': 'health',
                    'category_id': item['category_id'],
                    'category_name': item['category_name'],
                    'severity': 'high' if item['health_score'] < 50 else 'medium',
                    'message': f"Budget health score: {item['health_score']:.1f}/100",
                    'health_score': item['health_score'],
                    'recommendation': _get_health_recommendation(item['health_score'])
                })

        # Sort alerts by severity
        severity_order = {'high': 0, 'medium': 1, 'low': 2}
        alerts.sort(key=lambda x: severity_order.get(x['severity'], 2))

        return jsonify({
            'alerts': alerts,
            'total_alerts': len(alerts),
            'high_priority': len([a for a in alerts if a['severity'] == 'high']),
            'medium_priority': len([a for a in alerts if a['severity'] == 'medium']),
            'generated_at': datetime.now().isoformat()
        })

    except Exception as e:
        return handle_error(f"Error generating predictive alerts: {str(e)}", 500)

# ============================================================================
# INTELLIGENT ALERT SYSTEM ENDPOINTS (Feature 1003)
# ============================================================================

@api.route('/alerts', methods=['GET'])
def list_alerts():
    """List alerts with optional filtering and include snooze logic"""
    try:
        status = request.args.get('status')
        severity = request.args.get('severity')
        alert_type = request.args.get('type')
        category_id = request.args.get('category_id', type=int)

        query = Alert.query
        now = datetime.now()

        if status:
            query = query.filter(Alert.status == status)
        if severity:
            query = query.filter(Alert.severity == severity)
        if alert_type:
            query = query.filter(Alert.type == alert_type)
        if category_id:
            query = query.filter(Alert.category_id == category_id)

        # Exclude snoozed alerts only when not explicitly requesting snoozed
        if not status or status != 'snoozed':
            query = query.filter(~((Alert.status == 'snoozed') & (Alert.snooze_until.isnot(None)) & (Alert.snooze_until > now)))

        alerts = query.order_by(desc(Alert.created_at)).all()

        # Summary counts
        counts = {
            'total': len(alerts),
            'high_priority': len([a for a in alerts if a.severity == 'high']),
            'medium_priority': len([a for a in alerts if a.severity == 'medium']),
            'low_priority': len([a for a in alerts if a.severity == 'low'])
        }

        return jsonify({
            'alerts': [a.to_dict() for a in alerts],
            'counts': counts,
            'generated_at': datetime.now().isoformat()
        })
    except Exception as e:
        return handle_error(f"Error listing alerts: {str(e)}", 500)


@api.route('/alerts', methods=['POST'])
def create_alert():
    """Create a new alert (in-app only for now; email/SMS would be async hooks)"""
    try:
        data = request.get_json() or {}
        required = ['type', 'message']
        for field in required:
            if field not in data:
                return handle_error(f"Missing required field: {field}")

        channels = data.get('channels', ['in_app'])
        if isinstance(channels, list):
            channels_str = ','.join(channels)
        else:
            channels_str = str(channels)

        alert = Alert(
            type=data['type'],
            category_id=data.get('category_id'),
            severity=data.get('severity', 'medium'),
            message=data['message'],
            channels=channels_str,
            status='active',
            metadata_json=json.dumps(data.get('metadata', {})) if data.get('metadata') else None
        )
        db.session.add(alert)
        db.session.commit()
        return jsonify(alert.to_dict()), 201
    except Exception as e:
        db.session.rollback()
        return handle_error(f"Error creating alert: {str(e)}", 500)


@api.route('/alerts/<int:alert_id>/dismiss', methods=['POST'])
def dismiss_alert(alert_id):
    """Dismiss an alert permanently"""
    try:
        alert = db.session.get(Alert, alert_id)
        if not alert:
            return handle_error('Alert not found', 404)
        alert.status = 'dismissed'
        alert.snooze_until = None
        db.session.commit()
        return jsonify({'message': 'Alert dismissed', 'alert': alert.to_dict()})
    except Exception as e:
        db.session.rollback()
        return handle_error(f"Error dismissing alert: {str(e)}", 500)


@api.route('/alerts/<int:alert_id>/snooze', methods=['POST'])
def snooze_alert(alert_id):
    """Snooze an alert for a specified number of hours (default 24h)"""
    try:
        data = request.get_json(silent=True) or {}
        hours = int(data.get('hours', 24))
        if hours <= 0:
            return handle_error('Snooze hours must be positive')

        alert = db.session.get(Alert, alert_id)
        if not alert:
            return handle_error('Alert not found', 404)

        alert.status = 'snoozed'
        alert.snooze_until = datetime.now() + timedelta(hours=hours)
        db.session.commit()
        return jsonify({'message': f'Alert snoozed for {hours} hours', 'alert': alert.to_dict()})
    except Exception as e:
        db.session.rollback()
        return handle_error(f"Error snoozing alert: {str(e)}", 500)


@api.route('/alerts/preferences', methods=['GET', 'POST'])
def alert_preferences():
    """Get or update notification preferences"""
    try:
        if request.method == 'GET':
            prefs = NotificationPreference.query.first()
            if not prefs:
                prefs = NotificationPreference()
                db.session.add(prefs)
                db.session.commit()
            return jsonify({'preferences': prefs.to_dict()})

        # POST - update
        data = request.get_json() or {}
        prefs = NotificationPreference.query.first()
        if not prefs:
            prefs = NotificationPreference()
            db.session.add(prefs)

        for field in ['in_app_enabled', 'email_enabled', 'sms_enabled', 'push_enabled', 'quiet_hours_start', 'quiet_hours_end']:
            if field in data:
                setattr(prefs, field, data[field])
        db.session.commit()
        return jsonify({'preferences': prefs.to_dict()})
    except Exception as e:
        db.session.rollback()
        return handle_error(f"Error handling preferences: {str(e)}", 500)


@api.route('/alerts/anomalies/detect', methods=['POST'])
def detect_anomalies():
    """Simple anomaly detection: flag expense transaction > N x average daily for category"""
    try:
        data = request.get_json() or {}
        category_id = data.get('category_id')
        amount = float(data.get('amount', 0))
        multiplier = float(data.get('multiplier', 5.0))
        if not category_id or amount <= 0:
            return handle_error('category_id and positive amount required')

        # Compute average daily spending for this category over last 30 days
        from datetime import date, timedelta as td
        end_date = date.today()
        start_date = end_date - td(days=30)
        avg_spent = db.session.query(func.sum(Transaction.amount)).filter(
            Transaction.category_id == category_id,
            Transaction.type == 'expense',
            Transaction.date >= start_date,
            Transaction.date <= end_date
        ).scalar() or 0
        avg_daily = abs(float(avg_spent)) / 30.0

        is_anomaly = amount > (avg_daily * multiplier)

        result = {
            'category_id': category_id,
            'amount': amount,
            'average_daily': avg_daily,
            'multiplier_threshold': multiplier,
            'is_anomaly': is_anomaly
        }

        # Optionally create an alert
        if is_anomaly:
            category = db.session.get(Category, category_id)
            msg = f"Unusual spending detected in {category.name if category else 'category'}: ${amount:.2f} (> {multiplier}x avg)"
            alert = Alert(
                type='anomaly',
                category_id=category_id,
                severity='high',
                message=msg,
                channels='in_app',
                status='active',
                metadata_json=json.dumps({'average_daily': avg_daily, 'amount': amount, 'multiplier': multiplier})
            )
            db.session.add(alert)
            db.session.commit()
            result['alert'] = alert.to_dict()

        return jsonify(result)
    except Exception as e:
        db.session.rollback()
        return handle_error(f"Error detecting anomalies: {str(e)}", 500)

def _interpret_performance_score(score):
    """Interpret the performance score with human-readable description"""
    if score >= 90:
        return "Excellent - All budgets are well managed"
    elif score >= 80:
        return "Good - Most budgets are on track"
    elif score >= 70:
        return "Fair - Some budget adjustments recommended"
    elif score >= 60:
        return "Needs Attention - Multiple budgets require monitoring"
    else:
        return "Critical - Immediate budget review needed"

def _get_health_recommendation(health_score):
    """Get health-based recommendations"""
    if health_score >= 80:
        return "Keep up the great work!"
    elif health_score >= 60:
        return "Monitor spending closely and consider minor adjustments"
    elif health_score >= 40:
        return "Review spending patterns and adjust budget limits"
    else:
        return "Significant budget adjustments needed to get back on track"

# ============================================================================
# BUDGET METHODOLOGY ROUTES (Feature 1005)
# ============================================================================

@api.route('/budget/methodologies', methods=['GET'])
def get_budget_methodologies():
    """Get all available budget methodologies"""
    try:
        methodologies = BudgetMethodology.query.all()
        return jsonify([methodology.to_dict() for methodology in methodologies])
    except Exception as e:
        return handle_error(f"Error fetching budget methodologies: {str(e)}", 500)

@api.route('/budget/methodologies', methods=['POST'])
def create_budget_methodology():
    """Create a new budget methodology"""
    try:
        data = request.get_json()
        
        # Validate required fields
        if not data or 'name' not in data or 'methodology_type' not in data:
            return handle_error("Name and methodology_type are required fields")
        
        # Validate methodology type
        valid_types = ['zero_based', 'percentage_based', 'envelope']
        if data['methodology_type'] not in valid_types:
            return handle_error(f"methodology_type must be one of: {', '.join(valid_types)}")
        
        # Check if methodology already exists
        existing = BudgetMethodology.query.filter_by(name=data['name']).first()
        if existing:
            return handle_error("Methodology with this name already exists")
        
        # Validate configuration if provided
        configuration = data.get('configuration', {})
        if configuration and data['methodology_type'] == 'percentage_based':
            # Validate percentage configuration
            needs = configuration.get('needs_percentage', 50)
            wants = configuration.get('wants_percentage', 30)
            savings = configuration.get('savings_percentage', 20)
            
            if needs + wants + savings != 100:
                return handle_error("Percentage-based configuration must sum to 100%")
        
        # Create new methodology
        methodology = BudgetMethodology(
            name=data['name'],
            description=data.get('description', ''),
            methodology_type=data['methodology_type'],
            is_active=data.get('is_active', False),
            is_default=data.get('is_default', False)
        )
        
        if configuration:
            methodology.set_configuration(configuration)
        
        # If setting as active, deactivate others first
        if data.get('is_active', False):
            BudgetMethodology.query.update({'is_active': False})
        
        db.session.add(methodology)
        db.session.commit()
        
        return jsonify(methodology.to_dict()), 201
        
    except Exception as e:
        db.session.rollback()
        return handle_error(f"Error creating budget methodology: {str(e)}", 500)

@api.route('/budget/methodologies/<int:methodology_id>', methods=['PUT'])
def update_budget_methodology(methodology_id):
    """Update an existing budget methodology"""
    try:
        methodology = db.session.get(BudgetMethodology, methodology_id)
        if methodology is None:
            return handle_error("Budget methodology not found", 404)
        
        data = request.get_json()
        
        if 'name' in data:
            # Check if new name conflicts with existing methodology
            existing = BudgetMethodology.query.filter_by(name=data['name']).first()
            if existing and existing.id != methodology_id:
                return handle_error("Methodology with this name already exists")
            methodology.name = data['name']
        
        if 'description' in data:
            methodology.description = data['description']
        
        if 'methodology_type' in data:
            valid_types = ['zero_based', 'percentage_based', 'envelope']
            if data['methodology_type'] not in valid_types:
                return handle_error(f"methodology_type must be one of: {', '.join(valid_types)}")
            methodology.methodology_type = data['methodology_type']
        
        if 'configuration' in data:
            # Validate configuration
            configuration = data['configuration']
            if configuration and methodology.methodology_type == 'percentage_based':
                needs = configuration.get('needs_percentage', 50)
                wants = configuration.get('wants_percentage', 30)
                savings = configuration.get('savings_percentage', 20)
                
                if needs + wants + savings != 100:
                    return handle_error("Percentage-based configuration must sum to 100%")
            
            methodology.set_configuration(configuration)
        
        if 'is_active' in data:
            if data['is_active']:
                # Deactivate all other methodologies
                BudgetMethodology.query.update({'is_active': False})
            methodology.is_active = data['is_active']
        
        if 'is_default' in data:
            methodology.is_default = data['is_default']
        
        db.session.commit()
        return jsonify(methodology.to_dict())
        
    except Exception as e:
        db.session.rollback()
        return handle_error(f"Error updating budget methodology: {str(e)}", 500)

@api.route('/budget/methodologies/<int:methodology_id>', methods=['DELETE'])
def delete_budget_methodology(methodology_id):
    """Delete a budget methodology"""
    try:
        methodology = db.session.get(BudgetMethodology, methodology_id)
        if methodology is None:
            return handle_error("Budget methodology not found", 404)
        
        # Prevent deletion of active methodology
        if methodology.is_active:
            return handle_error("Cannot delete active methodology. Please activate another methodology first.", 400)
        
        db.session.delete(methodology)
        db.session.commit()
        
        return jsonify({'message': 'Budget methodology deleted successfully'})
        
    except Exception as e:
        db.session.rollback()
        return handle_error(f"Error deleting budget methodology: {str(e)}", 500)

@api.route('/budget/methodologies/active', methods=['GET'])
def get_active_methodology_endpoint():
    """Get the currently active budget methodology"""
    try:
        methodology = get_active_methodology()
        if methodology:
            return jsonify(methodology.to_dict())
        else:
            return jsonify({'message': 'No active methodology set'}), 404
    except Exception as e:
        return handle_error(f"Error fetching active methodology: {str(e)}", 500)

@api.route('/budget/methodologies/<int:methodology_id>/activate', methods=['POST'])
def activate_methodology(methodology_id):
    """Activate a specific budget methodology"""
    try:
        methodology = set_active_methodology(methodology_id)
        if methodology:
            return jsonify({
                'message': f'Methodology "{methodology.name}" activated successfully',
                'methodology': methodology.to_dict()
            })
        else:
            return handle_error("Methodology not found", 404)
    except Exception as e:
        db.session.rollback()
        return handle_error(f"Error activating methodology: {str(e)}", 500)

@api.route('/budget/methodologies/<int:methodology_id>/calculate', methods=['GET', 'POST'])
def calculate_methodology_budget_endpoint(methodology_id):
    """Calculate budget using specified methodology"""
    try:
        # Get total income from request or calculate from current month
        if request.method == 'POST':
            data = request.get_json() or {}
            total_income = data.get('total_income')
        else:
            total_income = request.args.get('total_income', type=float)
        
        calculation_result = calculate_methodology_budget(methodology_id, total_income)
        
        return jsonify({
            'calculation_result': calculation_result,
            'generated_at': datetime.now().isoformat()
        })
        
    except ValueError as e:
        return handle_error(str(e), 404)
    except Exception as e:
        return handle_error(f"Error calculating methodology budget: {str(e)}", 500)

@api.route('/budget/methodologies/<int:methodology_id>/apply', methods=['POST'])
def apply_methodology_endpoint(methodology_id):
    """Apply methodology calculations to category budgets"""
    try:
        data = request.get_json() or {}
        total_income = data.get('total_income')
        auto_update = data.get('auto_update', False)
        
        calculation_result = apply_methodology_to_categories(
            methodology_id, total_income, auto_update
        )
        
        return jsonify({
            'message': 'Methodology applied successfully' if auto_update else 'Methodology calculated successfully',
            'calculation_result': calculation_result,
            'auto_updated': auto_update,
            'generated_at': datetime.now().isoformat()
        })
        
    except ValueError as e:
        return handle_error(str(e), 404)
    except Exception as e:
        db.session.rollback()
        return handle_error(f"Error applying methodology: {str(e)}", 500)

@api.route('/budget/methodologies/<int:methodology_id>/validate', methods=['GET'])
def validate_methodology_configuration(methodology_id):
    """Validate methodology configuration"""
    try:
        methodology = db.session.get(BudgetMethodology, methodology_id)
        if not methodology:
            return handle_error("Methodology not found", 404)
        
        # Create engine to validate configuration
        engine = BudgetMethodologyFactory.create_engine(methodology)
        is_valid, error_message = engine.validate_configuration()
        
        return jsonify({
            'methodology_id': methodology_id,
            'methodology_name': methodology.name,
            'is_valid': is_valid,
            'error_message': error_message,
            'configuration': methodology.get_configuration()
        })
        
    except ValueError as e:
        return handle_error(str(e), 404)
    except Exception as e:
        return handle_error(f"Error validating methodology: {str(e)}", 500)

@api.route('/budget/methodologies/compare', methods=['POST'])
def compare_methodologies():
    """Compare multiple budget methodologies for the same income"""
    try:
        data = request.get_json()
        methodology_ids = data.get('methodology_ids', [])
        total_income = data.get('total_income')
        
        if not methodology_ids:
            return handle_error("methodology_ids are required")
        
        if len(methodology_ids) > 5:
            return handle_error("Cannot compare more than 5 methodologies at once")
        
        comparisons = []
        
        for methodology_id in methodology_ids:
            try:
                calculation_result = calculate_methodology_budget(methodology_id, total_income)
                methodology = db.session.get(BudgetMethodology, methodology_id)
                
                comparisons.append({
                    'methodology_id': methodology_id,
                    'methodology_name': methodology.name,
                    'methodology_type': methodology.methodology_type,
                    'calculation_result': calculation_result
                })
                
            except ValueError:
                # Skip invalid methodologies
                continue
        
        return jsonify({
            'comparisons': comparisons,
            'total_income': total_income,
            'generated_at': datetime.now().isoformat()
        })
        
    except Exception as e:
        return handle_error(f"Error comparing methodologies: {str(e)}", 500)

@api.route('/budget/methodologies/recommendations', methods=['GET'])
def get_methodology_recommendations():
    """Get personalized methodology recommendations based on user data"""
    try:
        # Get user's current spending patterns
        current_date = date.today()
        month_start = date(current_date.year, current_date.month, 1)
        
        total_income = get_total_income(month_start, current_date)
        total_expenses = get_total_expenses(month_start, current_date)
        
        # Get categories with current spending
        categories = Category.query.filter_by(type='expense').all()
        spending_pattern = {}
        
        for category in categories:
            spent = db.session.query(func.sum(Transaction.amount)).filter(
                Transaction.category_id == category.id,
                Transaction.type == 'expense',
                Transaction.date >= month_start
            ).scalar()
            spending_pattern[category.id] = abs(float(spent or 0))
        
        # Calculate savings rate
        savings_rate = ((total_income - total_expenses) / total_income * 100) if total_income > 0 else 0
        
        recommendations = []
        
        # Recommend Zero-Based if low savings rate
        if savings_rate < 10:
            recommendations.append({
                'methodology_type': 'zero_based',
                'reason': 'Low savings rate detected. Zero-based budgeting helps ensure every dollar has a purpose.',
                'confidence': 85,
                'best_for': 'Users who want strict control over spending and to maximize savings'
            })
        
        # Recommend 50/30/20 if balanced spending
        if 10 <= savings_rate <= 25:
            recommendations.append({
                'methodology_type': 'percentage_based',
                'reason': 'Balanced financial profile. The 50/30/20 rule provides good structure while maintaining flexibility.',
                'confidence': 80,
                'best_for': 'Users who want simple guidelines without micromanaging every expense'
            })
        
        # Recommend Envelope if variable income or overspending issues
        has_budget_issues = any(
            category.budget_limit and spending_pattern.get(category.id, 0) > float(category.budget_limit)
            for category in categories if category.budget_limit
        )
        
        if has_budget_issues:
            recommendations.append({
                'methodology_type': 'envelope',
                'reason': 'Detected overspending in some categories. Envelope budgeting provides strict spending limits.',
                'confidence': 75,
                'best_for': 'Users who struggle with overspending and need clear spending boundaries'
            })
        
        # Sort by confidence score
        recommendations.sort(key=lambda x: x['confidence'], reverse=True)
        
        return jsonify({
            'recommendations': recommendations,
            'user_profile': {
                'total_income': total_income,
                'total_expenses': total_expenses,
                'savings_rate': savings_rate,
                'categories_count': len(categories),
                'overspending_categories': sum(1 for cat in categories if cat.budget_limit and spending_pattern.get(cat.id, 0) > float(cat.budget_limit))
            },
            'generated_at': datetime.now().isoformat()
        })
        
    except Exception as e:
        return handle_error(f"Error generating methodology recommendations: {str(e)}", 500)<|MERGE_RESOLUTION|>--- conflicted
+++ resolved
@@ -5,11 +5,7 @@
 
 from flask import Blueprint, request, jsonify
 from models import (
-<<<<<<< HEAD
-    db, Category, Transaction, Investment, BudgetMethodology,
-=======
-    db, Category, Transaction, Investment, Alert, NotificationPreference, Income,
->>>>>>> e6ea4631
+    db, Category, Transaction, Investment, Alert, NotificationPreference, Income, BudgetMethodology,
     get_total_income, get_total_expenses, get_net_income,
     get_total_investment_value, get_total_investment_gain_loss,
     get_budget_progress_advanced, get_budget_historical_trends,
